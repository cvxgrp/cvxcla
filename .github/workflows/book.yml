--- conflicted
+++ resolved
@@ -102,19 +102,6 @@
       id-token: write         # Permission to verify deployment origin
 
     steps:
-<<<<<<< HEAD
-
-      - uses: tschm/cradle/actions/book@v0.3.04
-        with:
-          title: ${{ needs.parse-env.outputs.title }}
-
-      - # Skip publish on forks
-        name: Skip on fork
-        if: ${{ github.event.repository.fork }}
-        run: echo "This is a fork; skipping publish." && exit 0
-
-=======
->>>>>>> c22179e3
       - uses: tschm/cradle/actions/book@v0.3.04
         with:
           title: ${{ needs.parse-env.outputs.title }}
