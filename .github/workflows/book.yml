# This file is part of the tschm/.config-templates repository
# (https://github.com/tschm/.config-templates).
#
# Workflow: Book
# Purpose: This workflow builds and deploys comprehensive documentation for the project.
#          It combines API documentation, test coverage reports, test results, and
#          interactive notebooks into a single GitHub Pages site.
#
# Trigger: This workflow runs on every push to the main branch
#
# Components:
#   - 📚 Parse .env file for configuration
#   - 📓 Process Marimo notebooks
#   - 📖 Generate API documentation with pdoc
#   - 🧪 Run tests and generate coverage reports
#   - 🚀 Deploy combined documentation to GitHub Pages

name: "BOOK"

on:
  push:
    branches:
      - main


jobs:
  parse-env:
    if: github.repository != 'tschm/.config-templates'
    runs-on: ubuntu-latest
    permissions:
      contents: read
    outputs:
      source-folder: ${{ steps.export.outputs.SOURCE_FOLDER }}
      tests-folder: ${{ steps.export.outputs.TESTS_FOLDER }}
      marimo-folder: ${{ steps.export.outputs.MARIMO_FOLDER }}
      title: ${{ steps.export.outputs.TITLE }}
    steps:
      - uses: actions/checkout@v4

      - name: Parse .env and export variables
        id: export
        run: |
          set -a
          source .env
          echo "SOURCE_FOLDER=$SOURCE_FOLDER" >> "$GITHUB_OUTPUT"
          echo "TESTS_FOLDER=$TESTS_FOLDER" >> "$GITHUB_OUTPUT"
          echo "MARIMO_FOLDER=$MARIMO_FOLDER" >> "$GITHUB_OUTPUT"
          echo "TITLE=$TITLE" >> "$GITHUB_OUTPUT"
          set +a
        shell: bash

  marimo:
    if: github.repository != 'tschm/.config-templates'
    runs-on: "ubuntu-latest"
    needs: parse-env
    permissions:
      contents: read
    steps:
      - uses: jebel-quant/marimushka@v0.1.4
        with:
          notebooks: ${{ needs.parse-env.outputs.marimo-folder }}

  pdoc:
    if: github.repository != 'tschm/.config-templates'
    runs-on: "ubuntu-latest"
    needs: parse-env
    permissions:
      contents: read
    steps:
      - name: "Build the virtual environment for ${{ github.repository }}"
        uses: tschm/cradle/actions/environment@v0.3.04

<<<<<<< HEAD
      - uses: tschm/cradle/actions/pdoc@v0.3.04
=======
      - uses: tschm/cradle/actions/coverage@v0.3.04
>>>>>>> efba8ed8
        with:
          source-folder: ${{ needs.parse-env.outputs.source-folder }}

  test:
    if: github.repository != 'tschm/.config-templates'
    runs-on: "ubuntu-latest"
    needs: parse-env
    permissions:
      contents: read
    steps:
      - name: "Build the virtual environment for ${{ github.repository }}"
        uses: tschm/cradle/actions/environment@v0.3.04
<<<<<<< HEAD
=======

      - uses: tschm/cradle/actions/pdoc@v0.3.04
>>>>>>> efba8ed8

      - uses: tschm/cradle/actions/coverage@v0.3.04
        with:
          tests-folder: ${{ needs.parse-env.outputs.tests-folder }}
          source-folder: ${{ needs.parse-env.outputs.source-folder }}

  book:
    if: github.repository != 'tschm/.config-templates'
    runs-on: "ubuntu-latest"
    needs: [test, pdoc, marimo, parse-env]

    environment:
      name: github-pages  # 👈 this is the critical missing piece

    permissions:
      pages: write            # Permission to deploy to Pages
      id-token: write         # Permission to verify deployment origin

    steps:
<<<<<<< HEAD
      - uses: tschm/cradle/actions/book@v0.3.04
        with:
          title: ${{ needs.parse-env.outputs.title }}
=======
      - # Skip publish on forks
        name: Skip on fork
        if: ${{ github.event.repository.fork }}
        run: echo "This is a fork; skipping publish." && exit 0

      - uses: tschm/cradle/actions/book@v0.3.04
        if: ${{ !github.event.repository.fork }}
        with:
          title: "cvxcla"
>>>>>>> efba8ed8
          links: |
            {
              "API": "./pdoc/index.html",
              "Coverage": "./tests/html-coverage/index.html",
              "Test Report": "./tests/html-report/report.html",
              "Notebooks": "./marimushka/index.html"
            }<|MERGE_RESOLUTION|>--- conflicted
+++ resolved
@@ -70,11 +70,7 @@
       - name: "Build the virtual environment for ${{ github.repository }}"
         uses: tschm/cradle/actions/environment@v0.3.04
 
-<<<<<<< HEAD
       - uses: tschm/cradle/actions/pdoc@v0.3.04
-=======
-      - uses: tschm/cradle/actions/coverage@v0.3.04
->>>>>>> efba8ed8
         with:
           source-folder: ${{ needs.parse-env.outputs.source-folder }}
 
@@ -87,11 +83,6 @@
     steps:
       - name: "Build the virtual environment for ${{ github.repository }}"
         uses: tschm/cradle/actions/environment@v0.3.04
-<<<<<<< HEAD
-=======
-
-      - uses: tschm/cradle/actions/pdoc@v0.3.04
->>>>>>> efba8ed8
 
       - uses: tschm/cradle/actions/coverage@v0.3.04
         with:
@@ -111,11 +102,11 @@
       id-token: write         # Permission to verify deployment origin
 
     steps:
-<<<<<<< HEAD
+
       - uses: tschm/cradle/actions/book@v0.3.04
         with:
           title: ${{ needs.parse-env.outputs.title }}
-=======
+
       - # Skip publish on forks
         name: Skip on fork
         if: ${{ github.event.repository.fork }}
@@ -125,7 +116,6 @@
         if: ${{ !github.event.repository.fork }}
         with:
           title: "cvxcla"
->>>>>>> efba8ed8
           links: |
             {
               "API": "./pdoc/index.html",
