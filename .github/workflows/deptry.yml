--- conflicted
+++ resolved
@@ -26,11 +26,7 @@
     name: Check dependencies with deptry
     runs-on: ubuntu-latest
     container:
-<<<<<<< HEAD
-      image: ghcr.io/astral-sh/uv:0.9.4-python3.12-trixie
-=======
       image: ghcr.io/astral-sh/uv:0.9.5-python3.12-trixie
->>>>>>> 70b482f5
 
     steps:
       - uses: actions/checkout@v5
