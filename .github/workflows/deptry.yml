# This file is part of the tschm/.config-templates repository
# (https://github.com/tschm/.config-templates).
#
# Workflow: Deptry
#
# Purpose: This workflow identifies missing and obsolete dependencies in the project.
#          It helps maintain a clean dependency tree by detecting unused packages and
#          implicit dependencies that should be explicitly declared.
#
# Trigger: This workflow runs on every push and on pull requests to main/master
#          branches (including from forks)

name: "DEPTRY"

# Permissions: Only read access to repository contents is needed
permissions:
    contents: read

on:
  push:
  pull_request:
    branches: [ main, master ]

jobs:
  deptry_analysis:
    name: Check dependencies with deptry
    runs-on: ubuntu-latest
    container:
<<<<<<< HEAD
      image: ghcr.io/astral-sh/uv:0.9.9-python3.12-trixie
=======
      image: ghcr.io/astral-sh/uv:0.9.10-python3.12-trixie
>>>>>>> 9639bf6b

    steps:
      - uses: actions/checkout@v5

      - name: Run deptry
        run: |
          set -euo pipefail
          if [ -f "pyproject.toml" ]; then
            if [ -d "src" ]; then
              SOURCE_FOLDER="src"
            else
              SOURCE_FOLDER="."
            fi
            uvx deptry "$SOURCE_FOLDER"
          else
            printf "${YELLOW:-}[WARN] No pyproject.toml found, skipping deptry${RESET:-}\n"
          fi<|MERGE_RESOLUTION|>--- conflicted
+++ resolved
@@ -26,11 +26,7 @@
     name: Check dependencies with deptry
     runs-on: ubuntu-latest
     container:
-<<<<<<< HEAD
-      image: ghcr.io/astral-sh/uv:0.9.9-python3.12-trixie
-=======
       image: ghcr.io/astral-sh/uv:0.9.10-python3.12-trixie
->>>>>>> 9639bf6b
 
     steps:
       - uses: actions/checkout@v5
