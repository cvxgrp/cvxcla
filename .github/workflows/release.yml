--- conflicted
+++ resolved
@@ -274,11 +274,7 @@
           } >> $GITHUB_OUTPUT
 
       - name: Publish Release
-<<<<<<< HEAD
-        uses: softprops/action-gh-release@v2.4.2
-=======
         uses: softprops/action-gh-release@v2.5.0
->>>>>>> 5b0cfa75
         with:
           tag_name: ${{ github.event.inputs.tag }}
           draft: false
