--- conflicted
+++ resolved
@@ -78,14 +78,7 @@
           sed -i.bak "s/^version = .*/version = \"$version\"/" pyproject.toml
           rm pyproject.toml.bak
 
-<<<<<<< HEAD
-          hatch build
-
-          echo "Uploading dist/"
-          #tar -cf dist.tar dist
-=======
           task build:build -s
->>>>>>> ec282dd2
 
       - name: Upload dist artifact
         # not tested at runtime!
