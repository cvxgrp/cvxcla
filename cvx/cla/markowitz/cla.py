--- conflicted
+++ resolved
@@ -2,11 +2,6 @@
 from typing import List
 
 import numpy as np
-<<<<<<< HEAD
-=======
-
-from loguru import logger as loguru
->>>>>>> d0c32aeb
 
 from cvx.cla.aux import CLAUX
 from cvx.cla.types import TurningPoint
@@ -56,11 +51,8 @@
 
         # --A11 -- Initialize storage for quantities # to be computed in the main loop.
         lam = np.inf
-<<<<<<< HEAD
+
         self.logger.info("First turning point added")
-=======
-        logger.info("First turning point added")
->>>>>>> d0c32aeb
 
         # --A12 -- The main CLA loop , which steps
         # from corner portfolio to corner portfolio.
