--- conflicted
+++ resolved
@@ -1,39 +1,27 @@
 from __future__ import annotations
 
-import cvxpy as cp
 import numpy as np
 
 from cvx.cla.types import MATRIX, Next
 
-# from scipy.optimize import linprog
 
-<<<<<<< HEAD
-=======
+def init_algo(mean: MATRIX, lower_bounds: MATRIX, upper_bounds: MATRIX) -> Next:
+    """The key insight behind Markowitz’s CLA is to find first the
+    turning point associated with the highest expected return, and then
+    compute the sequence of turning points, each with a lower expected
+    return than the previous.That first turning point consists in the
+    smallest subset of assets with highest return such that the sum of
+    their upper boundaries equals or exceeds one.
 
->>>>>>> cec0b90c
-def init_algo(
-    mean: MATRIX, lower_bounds: MATRIX | None = None, upper_bounds: MATRIX | None = None
-) -> Next:
-    """Compute the rightmost turning point of the efficient frontier
-
-    We sort the expected returns in descending order and add
-    their associated upper bounds 'til the sum hits or exceeds one.
-    The last added upper bound is then reduced to comply with the
-    constraint that the sum of weights equals one.
-
-    Initially, all weights are set to their lower bounds.
-
-    The last asset added is the first free asset, even if
-    we hit exactly the upper bound.
-
-    We may not be able to construct a fully invested portfolio at all
-<<<<<<< HEAD
-    as their upper bounds are too tight. In this case, we raise an
-    exception.
-=======
-    as their upper bounds are too tight. In this case, we identify
-    no free asset and all weights are at their upper limit.
->>>>>>> cec0b90c
+    We sort the expected returns in descending order.
+    This gives us a sequence for searching for the
+    first free asset. All weights are initially set to their lower bounds,
+    and following the sequence from the previous step, we move those
+    weights from the lower to the upper bound until the sum of weights
+    exceeds one. If possible the last iterated weight is then reduced
+    to comply with the constraint that the sum of weights equals one.
+    This last weight is the first free asset,
+    and the resulting vector of weights the first turning point.
     """
 
     if lower_bounds is None:
@@ -90,15 +78,6 @@
     if b_ub is None:
         b_ub = np.array([0.0])
 
-<<<<<<< HEAD
-=======
-    # I had some problems with cvxpy.
-    # The corner case is when all means are identical.
-    # w = linprog(c=-mean,
-    #             bounds=[(lb, ub) for lb, ub in zip(lower_bounds, upper_bounds)],
-    #             A_eq=A_eq, b_eq=b_eq, A_ub=A_ub, b_ub=b_ub).x
-
->>>>>>> cec0b90c
     w = cp.Variable(mean.shape[0], "weights")
 
     objective = cp.Maximize(mean.T @ w)
@@ -134,14 +113,6 @@
     # tp = init_algo(mean=mean)
     # tp_lp = init_algo_cvx(mean=mean)
 
-<<<<<<< HEAD
-=======
-    # print(tp.free)
-    # print(tp.weights)
-    # print(tp_lp.free)
-    # print(tp_lp.weights)
-
->>>>>>> cec0b90c
     from loguru import logger
 
     n = 10000
