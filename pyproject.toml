[project]
name = "cvxcla"
version = "0.0.0"
description = "Critical line algorithm for the efficient frontier"
readme = "README.md"
requires-python = ">=3.10"
dependencies = [
    "numpy>=2.0.0",
    "plotly>=6.0.1",
    "kaleido==1.0.0"
]

# add Philipp
authors = [{name = "Thomas Schmelzer", email = "thomas.schmelzer@gmail.com"},
           {name = "Philipp Schiele", email = "pschiele@stanford.edu"}]

[project.urls]
repository = "https://github.com/cvxgrp/cvxcla"


[project.optional-dependencies]
dev = [
<<<<<<< HEAD
    "pytest-cov==6.3.0",
    "pytest==8.4.1",
=======
    "pytest-cov==6.2.1",
    "pytest==8.4.2",
>>>>>>> fdc22adf
    "pre-commit==4.3.0",
    "loguru==0.7.3",
    "cvxbson==0.2.0",
    "mosek==11.0.28",
    "marimo==0.15.2",
    "pandas==2.3.2",
    "python-dotenv==1.1.1"
]

[build-system]
requires = ["hatchling"]
build-backend = "hatchling.build"

[tool.hatch.build.targets.wheel]
packages = ["src/cvxcla"]

[tool.deptry.per_rule_ignores]
DEP002 = ["kaleido"]

[tool.deptry]
# see https://deptry.com/usage/#pep-621-dev-dependency-groups
pep621_dev_dependency_groups = ["dev"]
<|MERGE_RESOLUTION|>--- conflicted
+++ resolved
@@ -20,13 +20,8 @@
 
 [project.optional-dependencies]
 dev = [
-<<<<<<< HEAD
     "pytest-cov==6.3.0",
-    "pytest==8.4.1",
-=======
-    "pytest-cov==6.2.1",
     "pytest==8.4.2",
->>>>>>> fdc22adf
     "pre-commit==4.3.0",
     "loguru==0.7.3",
     "cvxbson==0.2.0",
