[project]
name = "cvxcla"
version = "0.0.0"
description = "Critical line algorithm for the efficient frontier"
readme = "README.md"
requires-python = ">=3.10"
dependencies = [
    "cvxpy-base>=1.5.1",
    "numpy>=2.0.0",
    "scipy>=1.14.1",
    "clarabel>=0.9.0",
    "plotly==6.0.1",
]

# add Philipp
authors = [{name = "Thomas Schmelzer", email = "thomas.schmelzer@gmail.com"},
           {name = "Philipp Schiele", email = "pschiele@stanford.edu"}]

[project.urls]
repository = "https://github.com/cvxgrp/cvxcla"


[project.optional-dependencies]
plot = [
<<<<<<< HEAD
    "plotly==6.1.2",
=======
>>>>>>> 0d75b8ce
    "kaleido==0.2.1"
]

dev = [
    "pytest-cov==6.1.1",
    "pytest==8.3.5",
    "pre-commit==4.2.0",
    "loguru==0.7.3",
    "pandas==2.2.3",
    "cvxbson==0.1.6",
    "mosek==11.0.21",
    "marimo==0.13.15"
]

[tool.ruff]
line-length = 120
target-version = "py310"
exclude = [
    "*__init__.py"
]

[tool.ruff.lint]
select = ["E", "F", "I"]

[build-system]
requires = ["hatchling"]
build-backend = "hatchling.build"

[tool.hatch.build.targets.wheel]
packages = ["cvx"]

[tool.deptry.per_rule_ignores]
DEP002 = ["clarabel", "kaleido"]

[tool.deptry]
# see https://deptry.com/usage/#pep-621-dev-dependency-groups
pep621_dev_dependency_groups = ["dev"]<|MERGE_RESOLUTION|>--- conflicted
+++ resolved
@@ -22,10 +22,6 @@
 
 [project.optional-dependencies]
 plot = [
-<<<<<<< HEAD
-    "plotly==6.1.2",
-=======
->>>>>>> 0d75b8ce
     "kaleido==0.2.1"
 ]
 
