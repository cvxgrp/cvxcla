--- conflicted
+++ resolved
@@ -217,13 +217,8 @@
     { name = "pandas", marker = "extra == 'dev'", specifier = "==2.3.2" },
     { name = "plotly", specifier = ">=6.0.1" },
     { name = "pre-commit", marker = "extra == 'dev'", specifier = "==4.3.0" },
-<<<<<<< HEAD
-    { name = "pytest", marker = "extra == 'dev'", specifier = "==8.4.1" },
+    { name = "pytest", marker = "extra == 'dev'", specifier = "==8.4.2" },
     { name = "pytest-cov", marker = "extra == 'dev'", specifier = "==6.3.0" },
-=======
-    { name = "pytest", marker = "extra == 'dev'", specifier = "==8.4.2" },
-    { name = "pytest-cov", marker = "extra == 'dev'", specifier = "==6.2.1" },
->>>>>>> fdc22adf
     { name = "python-dotenv", marker = "extra == 'dev'", specifier = "==1.1.1" },
 ]
 provides-extras = ["dev"]
