--- conflicted
+++ resolved
@@ -206,12 +206,7 @@
     { name = "kaleido", marker = "extra == 'plot'", specifier = "==0.2.1" },
     { name = "loguru", marker = "extra == 'dev'", specifier = "==0.7.3" },
     { name = "marimo", marker = "extra == 'dev'", specifier = "==0.13.15" },
-<<<<<<< HEAD
-    { name = "mosek", marker = "extra == 'dev'", specifier = "==11.0.20" },
-    { name = "nbformat", marker = "extra == 'dev'" },
-=======
     { name = "mosek", marker = "extra == 'dev'", specifier = "==11.0.21" },
->>>>>>> e666c341
     { name = "numpy", specifier = ">=2.0.0" },
     { name = "pandas", specifier = "==2.2.3" },
     { name = "plotly", specifier = "==6.0.1" },
